--- conflicted
+++ resolved
@@ -39,12 +39,7 @@
 
     def test_PTB_tokenize(self):
         """Test tokenisation using PTB tags."""
-<<<<<<< HEAD
-
-        expected = ['DT', 'VBZ', 'VBN', 'IN', 'NN', 'IN', '$', 'NN', 'IN', 'ADD']
-=======
         expected = ['DT', 'VBZ', 'VBN', 'IN', 'NNP', 'RB', '$', 'NNP', 'IN', 'ADD']
->>>>>>> e3555cba
         result = self.preprocess.ptb_tokenize(self.original.split(), ['lower', 'url', 'hashtag', 'username'])
         self.assertEqual(expected, result, msg = "PTB tokenisation failed.")
 
