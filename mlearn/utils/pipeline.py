--- conflicted
+++ resolved
@@ -24,7 +24,10 @@
     batch = Batch(batch_size, data)
     batch.create_batches()
     batches = BatchExtractor('label', batch, dataset, onehot)
-<<<<<<< HEAD
+
+    if shuffle:
+        batches.shuffle()
+
     return batches
 
 
@@ -38,14 +41,8 @@
     """
     value = reduce(lambda d, key: d.get(key, default) if isinstance(d, dict) else default, keys.split("|"), source)
     return value
-=======
 
-    if shuffle:
-        batches.shuffle()
-
-    return batches
-
-
+  
 def select_vectorizer(vectorizer: str) -> base.VectType:
     """
     Identify vectorizer used and return it to be used.
@@ -73,5 +70,4 @@
 
 
 def _get_datestr():
-    return datetime.now().strftime('%Y%m%d%H%M%S')
->>>>>>> c187682d
+    return datetime.now().strftime('%Y%m%d%H%M%S')